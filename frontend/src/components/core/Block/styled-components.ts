/**
 * @license
 * Copyright 2018-2021 Streamlit Inc.
 *
 * Licensed under the Apache License, Version 2.0 (the "License");
 * you may not use this file except in compliance with the License.
 * You may obtain a copy of the License at
 *
 *    http://www.apache.org/licenses/LICENSE-2.0
 *
 * Unless required by applicable law or agreed to in writing, software
 * distributed under the License is distributed on an "AS IS" BASIS,
 * WITHOUT WARRANTIES OR CONDITIONS OF ANY KIND, either express or implied.
 * See the License for the specific language governing permissions and
 * limitations under the License.
 */

import React from "react"
import styled from "@emotion/styled"
import { Theme } from "src/theme"

export const StyledHorizontalBlock = styled.div(
  // @ts-ignore
  ({ theme }) => ({
    display: "flex",
    flexWrap: "wrap",
    flexGrow: 1,
    alignItems: "stretch",

    // TODO: Replace the code below with "gap: theme.spacing.lg" as soon as more iOS Safari devices
    // support gap on flex:
    // https://caniuse.com/flexbox-gap

    // flexbox gap polyfill, ripped from
    // https://www.npmjs.com/package/flex-gap-polyfill as it's not currently
    // possible to use styled components with PostCSS
    "--fgp-gap-container": `calc(var(--fgp-gap-parent, 0px) - ${theme.spacing.lg}) !important`,
    "--fgp-gap": "var(--fgp-gap-container)",
    "margin-top": "var(--fgp-gap)",
    "margin-right": "var(--fgp-gap)",
    "& > *": {
      "--fgp-gap-parent": `${theme.spacing.lg} !important`,
      "--fgp-gap-item": `${theme.spacing.lg} !important`,
      "--fgp-gap": "var(--fgp-gap-item) !important",
      "margin-top": "var(--fgp-gap)",
      "margin-right": "var(--fgp-gap)",
    },
  })
)

export interface StyledElementContainerProps {
  isStale: boolean
  isHidden: boolean
}

<<<<<<< HEAD
const containerMargin = (occupiesSpace: boolean, theme: any): any => ({
  marginTop: 0,
  marginRight: 0,
  marginBottom: occupiesSpace ? theme.spacing.lg : 0,
  marginLeft: 0,
  ":last-child": {
    marginBottom: 0,
  },
})

const cardMargin = (occupiesSpace: boolean, theme: any): any => ({
  margin: "15px",
  padding: "15px",
})

=======
>>>>>>> 9763e1d6
export const StyledElementContainer = styled.div<StyledElementContainerProps>(
  ({ theme, isStale, isHidden }) => ({
    // Allows to have absolutely-positioned nodes inside report elements, like
    // floating buttons.
    position: "relative",

    "@media print": {
      "@-moz-document url-prefix()": {
        display: "block",
      },
      overflow: "visible",
    },

    ...(isStale
      ? {
          opacity: 0.33,
          transition: "opacity 1s ease-in 0.5s",
        }
      : {}),
  })
)

interface StyledColumnProps {
  weight: number
}

export const StyledColumn = styled.div<StyledColumnProps>(
  ({ weight, theme }) => {
    const percentage = weight * 100
    const width = `calc(${percentage}% - ${theme.spacing.lg})`

    return {
      display: "flex", // Important for 1-element columns with a card.

      // Calculate width based on percentage, but fill all available space,
      // e.g. if it overflows to next row.
      width,
      flex: `1 1 ${width}`,

      [`@media (max-width: ${theme.breakpoints.columns})`]: {
        minWidth: `${weight > 0.5 ? "min" : "max"}(
          ${percentage}% - ${theme.spacing.twoXL},
          ${weight * parseInt(theme.breakpoints.columns, 10)}px)`,
      },
    }
  }
)

export const StyledCard = styled.div(({ theme }) => ({
  paddingTop: theme.spacing.lg,
  paddingBottom: theme.spacing.lg,
  paddingLeft: theme.spacing.lg,
  paddingRight: theme.spacing.lg,
  backgroundColor: theme.colors.bgColor,
  boxSizing: "border-box",
  boxShadow:
    "0 1px 3px 0 rgba(0, 0, 0, 0.1), 0 1px 2px -1px rgba(0, 0, 0, 0.1)",
  borderRadius: theme.radii.sm,

  // Make 1-element columns with a card align vertically.
  "&:first-child:last-child": {
    flex: 1,
  },

  "& .streamlit-form:first-child:last-child": {
    borderWidth: "0 !important",
    padding: "0 !important",
  },
}))

export interface StyledCardProps {
  isEmpty: boolean
  width: number
}

export const StyledCard = styled.div<StyledCardProps>(
  ({ isEmpty, width, theme }) => {
    return {
      width,
      ...cardMargin(!isEmpty, theme),
      [`@media (max-width: ${theme.breakpoints.columns})`]: {
        display: isEmpty ? "none" : undefined,
      },
      border: "1px solid #a8a9ac",
      borderRadius: theme.radii.md,
      boxShadow: `2px 2px ${theme.colors.gray60}`,
    }
  }
)

export interface StyledFormProps {
  theme: Theme
}

export const StyledForm = styled.div<StyledFormProps>(({ theme }) => ({
  padding: theme.spacing.lg,
  border: `1px solid ${theme.colors.fadedText10}`,
  borderRadius: theme.radii.md,
}))

export const styledVerticalBlockWrapperStyles: any = {
  display: "flex",
  flexDirection: "column",
  flex: 1,
}

export interface StyledVerticalBlockProps {
  ref?: React.RefObject<any>
  width?: number
}

export const StyledVerticalBlock = styled.div<StyledVerticalBlockProps>(
  // @ts-ignore
  ({ width, theme }) => ({
    width,
    position: "relative", // Required for the automatic width computation.

    display: "flex",
    flex: 1,
    flexDirection: "column",

    // TODO: Replace the code below with "gap: theme.spacing.lg" as soon as more iOS Safari devices
    // support gap on flex:
    // https://caniuse.com/flexbox-gap

    "& > *": {
      marginBottom: theme.spacing.lg,
    },

    "& > *:last-child": {
      marginBottom: 0,
    },
  })
)<|MERGE_RESOLUTION|>--- conflicted
+++ resolved
@@ -53,24 +53,6 @@
   isHidden: boolean
 }
 
-<<<<<<< HEAD
-const containerMargin = (occupiesSpace: boolean, theme: any): any => ({
-  marginTop: 0,
-  marginRight: 0,
-  marginBottom: occupiesSpace ? theme.spacing.lg : 0,
-  marginLeft: 0,
-  ":last-child": {
-    marginBottom: 0,
-  },
-})
-
-const cardMargin = (occupiesSpace: boolean, theme: any): any => ({
-  margin: "15px",
-  padding: "15px",
-})
-
-=======
->>>>>>> 9763e1d6
 export const StyledElementContainer = styled.div<StyledElementContainerProps>(
   ({ theme, isStale, isHidden }) => ({
     // Allows to have absolutely-positioned nodes inside report elements, like
@@ -141,26 +123,6 @@
   },
 }))
 
-export interface StyledCardProps {
-  isEmpty: boolean
-  width: number
-}
-
-export const StyledCard = styled.div<StyledCardProps>(
-  ({ isEmpty, width, theme }) => {
-    return {
-      width,
-      ...cardMargin(!isEmpty, theme),
-      [`@media (max-width: ${theme.breakpoints.columns})`]: {
-        display: isEmpty ? "none" : undefined,
-      },
-      border: "1px solid #a8a9ac",
-      borderRadius: theme.radii.md,
-      boxShadow: `2px 2px ${theme.colors.gray60}`,
-    }
-  }
-)
-
 export interface StyledFormProps {
   theme: Theme
 }
